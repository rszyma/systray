--- conflicted
+++ resolved
@@ -75,13 +75,9 @@
 				mEnabled.SetTitle("Disabled")
 				mEnabled.Disable()
 			case <-mUrl.ClickedCh:
-<<<<<<< HEAD
-				systray.ShowAppWindow("https://www.getlantern.org")
+				systray.ShowAppWindow("https://www.github.com/getlantern/lantern")
 			case <-subMenuBottom2.ClickedCh:
 				panic("panic button pressed")
-=======
-				systray.ShowAppWindow("https://www.github.com/getlantern/lantern")
->>>>>>> 0de639be
 			case <-mToggle.ClickedCh:
 				if shown {
 					mQuitOrig.Hide()
