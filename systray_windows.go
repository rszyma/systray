// +build windows

package systray

import (
	"crypto/md5"
	"fmt"
	"io/ioutil"
	"os"
	"path/filepath"
	"sync/atomic"

	"github.com/getlantern/appdir"
	"github.com/getlantern/uuid"
	"github.com/lxn/walk"
)

var (
	tmpDir     string
	mainWindow *walk.MainWindow
	webView    *walk.WebView
	notifyIcon *walk.NotifyIcon

	actions      = make(map[int32]*walk.Action)
	menus        = make(map[int32]*walk.Menu)
	nextActionId int32

	okayToClose int32
)

func nativeLoop(title string, width int, height int) {
	if randomPath, uuidErr := uuid.NewRandom(); uuidErr != nil {
		fail("Unable to generate guid for creating temp dir (this should never happen): %v", uuidErr)
	} else {
		tmpDir := filepath.Join(appdir.General("systray"), randomPath.String())
		if dirErr := os.MkdirAll(tmpDir, 0755); dirErr != nil {
			fail("Error creating temp dir: %s", dirErr)
		} else {
			walk.Resources.SetRootDirPath(tmpDir)
			defer os.RemoveAll(tmpDir)
		}
	}

	var err error
	mainWindow, err = walk.NewMainWindow()
	if err != nil {
		fail("Unable to create main window", err)
	}
	mainWindow.Closing().Attach(func(canceled *bool, reason walk.CloseReason) {
		// don't close app unless we're actually finished
		actuallyClose := atomic.LoadInt32(&okayToClose) == 1
		*canceled = !actuallyClose
		if !actuallyClose {
			mainWindow.SetVisible(false)
		}
	})
	layout := walk.NewVBoxLayout()
	if err := mainWindow.SetLayout(layout); err != nil {
		fail("Unable to set main layout", err)
	}
	notifyIcon, err = walk.NewNotifyIcon(mainWindow)
	if err != nil {
		fail("Unable to create notify icon", err)
	}
	if title != "" {
		webView, err = walk.NewWebView(mainWindow)
		if err != nil {
			fail("Unable to create web view", err)
		}
		if err := mainWindow.SetTitle(title); err != nil {
			fail("Unable to set main title", err)
		}
		if err := mainWindow.SetWidth(width); err != nil {
			fail("Unable to set width", err)
		}
		if err := mainWindow.SetHeight(height); err != nil {
			fail("Unable to set height", err)
		}
	}
	systrayReady()
	mainWindow.Run()
}

func quit() {
	atomic.StoreInt32(&okayToClose, 1)
	mainWindow.Close()
	notifyIcon.Dispose()
	systrayExit()
}

// SetIcon sets the systray icon.
// iconBytes should be the content of .ico for windows and .ico/.jpg/.png
// for other platforms.
func SetIcon(iconBytes []byte) {
	md5 := md5.Sum(iconBytes)
	filename := fmt.Sprintf("%x.ico", md5)
	iconpath := filepath.Join(walk.Resources.RootDirPath(), filename)
	// First, try to find a previously loaded icon in walk cache
	icon, err := walk.Resources.Icon(filename)
	if err != nil {
		// Cache miss, load the icon
		err := ioutil.WriteFile(iconpath, iconBytes, 0644)
		if err != nil {
			fail("Unable to save icon to disk", err)
		}
		defer os.Remove(iconpath)
		icon, err = walk.Resources.Icon(filename)
		if err != nil {
			fail("Unable to load icon", err)
		}
	}
	err = notifyIcon.SetIcon(icon)
	if err != nil {
		fail("Unable to set systray icon", err)
	}
	err = notifyIcon.SetVisible(true)
	if err != nil {
		fail("Unable to make systray icon visible", err)
	}
}

// SetTemplateIcon sets the systray icon as a template icon (on macOS), falling back
// to a regular icon on other platforms.
// templateIconBytes and iconBytes should be the content of .ico for windows and
// .ico/.jpg/.png for other platforms.
func SetTemplateIcon(templateIconBytes []byte, regularIconBytes []byte) {
	SetIcon(regularIconBytes)
}

// SetTitle sets the systray title, only available on Mac.
func SetTitle(title string) {
	// not supported on Windows
}

// SetTooltip sets the systray tooltip to display on mouse hover of the tray icon,
// only available on Mac and Windows.
func SetTooltip(tooltip string) {
	if err := notifyIcon.SetToolTip(tooltip); err != nil {
		fail("Unable to set tooltip", err)
	}
}

// ShowAppWindow shows the given URL in the application window. Only works if
// configureAppWindow has been called first.
func ShowAppWindow(url string) {
	if webView == nil {
		return
	}
	webView.SetURL(url)
	mainWindow.SetVisible(true)
}

func getOrCreateMenu(item *MenuItem) *walk.Menu {
	if item == nil {
		return notifyIcon.ContextMenu()
	}
	menu := menus[item.id]
	if menu != nil {
		return menu
	}
	menu, err := walk.NewMenu()
	if err != nil {
		fail("Unable to create new menu", err)
	}
	menus[item.id] = menu
	action := actions[item.id]
	// If we already have an action in array, it means an action is already created (as a simple action)
	// Get parent menu to remove it and create a menu entry instead
	if action != nil {
		parent := getOrCreateMenu(item.parent)
		parent.Actions().Remove(action)
		actions[item.id] = nil
		updateAction(item, getOrCreateAction(item, menu))
	}
	return menu
}

func getOrCreateAction(item *MenuItem, menu *walk.Menu) *walk.Action {
	action := actions[item.id]
	if action == nil {
		if menu != nil {
			action = walk.NewMenuAction(menu)
		} else {
			action = walk.NewAction()
		}
		action.Triggered().Attach(func() {
			select {
			case item.ClickedCh <- struct{}{}:
				// okay
			default:
				// no listener, ignore
			}
		})
		if err := getOrCreateMenu(item.parent).Actions().Add(action); err != nil {
			fail("Unable to add menu item to systray", err)
		}
		actions[item.id] = action
	}
	return action
}

func updateAction(item *MenuItem, action *walk.Action) {
	err := action.SetText(item.title)
	if err != nil {
		fail("Unable to set menu item text", err)
	}
	err = action.SetChecked(item.checked)
	if err != nil {
		fail("Unable to set menu item checked", err)
	}
	err = action.SetEnabled(!item.Disabled())
	if err != nil {
		fail("Unable to set menu item enabled", err)
	}
	// TODO: add support for sub-menus
}

<<<<<<< HEAD
// SetIcon sets the icon of a menu item. Only works on macOS and Windows.
// iconBytes should be the content of .ico/.jpg/.png
=======
func addOrUpdateMenuItem(item *MenuItem) {
	updateAction(item, getOrCreateAction(item, nil))
}

>>>>>>> 28e8b796
func (item *MenuItem) SetIcon(iconBytes []byte) {
	md5 := md5.Sum(iconBytes)
	filename := fmt.Sprintf("%x.ico", md5)
	iconpath := filepath.Join(walk.Resources.RootDirPath(), filename)
	// First, try to find a previously loaded icon in walk cache
	icon, err := walk.Resources.Image(filename)
	if err != nil {
		// Cache miss, load the icon
		err := ioutil.WriteFile(iconpath, iconBytes, 0644)
		if err != nil {
			fail("Unable to save icon to disk", err)
		}
		defer os.Remove(iconpath)
		icon, err = walk.Resources.Image(filename)
		if err != nil {
			fail("Unable to load icon", err)
		}
	}
	actions[item.id].SetImage(icon)
}

// SetTemplateIcon sets the icon of a menu item as a template icon (on macOS). On Windows, it
// falls back to the regular icon bytes and on Linux it does nothing.
// templateIconBytes and regularIconBytes should be the content of .ico for windows and
// .ico/.jpg/.png for other platforms.
func (item *MenuItem) SetTemplateIcon(templateIconBytes []byte, regularIconBytes []byte) {
	item.SetIcon(regularIconBytes)
}

func addSeparator(id int32) {
	action := walk.NewSeparatorAction()
	if err := notifyIcon.ContextMenu().Actions().Add(action); err != nil {
		fail("Unable to add separator", err)
	}
}

func hideMenuItem(item *MenuItem) {
	actions[item.id].SetVisible(false)
}

func showMenuItem(item *MenuItem) {
	actions[item.id].SetVisible(true)
}

func fail(msg string, err error) {
	panic(fmt.Errorf("%v: %v", msg, err))
}<|MERGE_RESOLUTION|>--- conflicted
+++ resolved
@@ -21,9 +21,8 @@
 	webView    *walk.WebView
 	notifyIcon *walk.NotifyIcon
 
-	actions      = make(map[int32]*walk.Action)
-	menus        = make(map[int32]*walk.Menu)
-	nextActionId int32
+	actions = make(map[int32]*walk.Action)
+	menus   = make(map[int32]*walk.Menu)
 
 	okayToClose int32
 )
@@ -212,18 +211,14 @@
 	if err != nil {
 		fail("Unable to set menu item enabled", err)
 	}
-	// TODO: add support for sub-menus
-}
-
-<<<<<<< HEAD
+}
+
+func addOrUpdateMenuItem(item *MenuItem) {
+	updateAction(item, getOrCreateAction(item, nil))
+}
+
 // SetIcon sets the icon of a menu item. Only works on macOS and Windows.
 // iconBytes should be the content of .ico/.jpg/.png
-=======
-func addOrUpdateMenuItem(item *MenuItem) {
-	updateAction(item, getOrCreateAction(item, nil))
-}
-
->>>>>>> 28e8b796
 func (item *MenuItem) SetIcon(iconBytes []byte) {
 	md5 := md5.Sum(iconBytes)
 	filename := fmt.Sprintf("%x.ico", md5)
